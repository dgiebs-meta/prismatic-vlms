"""
llama2.py

Class definition for all LLMs derived from LlamaForCausalLM.
"""
<<<<<<< HEAD
from typing import Optional, Type, List, Tuple, Union
from transformers.modeling_outputs import BaseModelOutputWithPast
from transformers.cache_utils import Cache,StaticCache,DynamicCache
=======

from typing import Optional, Type

>>>>>>> 874c5bbf
import torch
from torch import nn as nn
from transformers import LlamaForCausalLM
from transformers.models.llama.modeling_llama import LlamaDecoderLayer

from prismatic.models.backbones.llm.base_llm import HFCausalLLMBackbone
from prismatic.models.backbones.llm.prompting import (
    LLaMa2ChatPromptBuilder,
    PromptBuilder,
    PurePromptBuilder,
    VicunaV15ChatPromptBuilder,
)


class MyLlamaForCausalLM(LlamaForCausalLM):
        
    def get_intermediate_layer_output(
        self,
        input_ids: torch.LongTensor = None,
        attention_mask: Optional[torch.Tensor] = None,
        layer_idx:int = 0,
        position_ids: Optional[torch.LongTensor] = None,
        past_key_values: Optional[List[torch.FloatTensor]] = None,
        inputs_embeds: Optional[torch.FloatTensor] = None,
        use_cache: Optional[bool] = False,
        output_attentions: Optional[bool] = None,
        output_hidden_states: Optional[bool] = None,
        return_dict: Optional[bool] = None,
        cache_position: Optional[torch.LongTensor] = None,
    ) -> Union[Tuple, BaseModelOutputWithPast]:
        output_attentions = output_attentions if output_attentions is not None else self.config.output_attentions
        output_hidden_states = (
            output_hidden_states if output_hidden_states is not None else self.config.output_hidden_states
        )
        use_cache = use_cache if use_cache is not None else self.config.use_cache
        return_dict = return_dict if return_dict is not None else self.config.use_return_dict

        if (input_ids is None) ^ (inputs_embeds is not None):
            raise ValueError(
                "You cannot specify both input_ids and inputs_embeds at the same time, and must specify either one"
            )

        if inputs_embeds is None:
            inputs_embeds = self.model.embed_tokens(input_ids)

        past_seen_tokens = 0
        if use_cache:  # kept for BC (cache positions)
            if not isinstance(past_key_values, StaticCache):
                past_key_values = DynamicCache.from_legacy_cache(past_key_values)
                past_seen_tokens = past_key_values.get_seq_length()

        if cache_position is None:
            if isinstance(past_key_values, StaticCache):
                raise ValueError("cache_position is a required argument when using StaticCache.")
            cache_position = torch.arange(
                past_seen_tokens, past_seen_tokens + inputs_embeds.shape[1], device=inputs_embeds.device
            )

        if position_ids is None:
            position_ids = cache_position.unsqueeze(0)

        causal_mask = self.model._update_causal_mask(attention_mask, inputs_embeds, cache_position, past_seen_tokens)

        # embed positions
        hidden_states = inputs_embeds

        # decoder layers
        all_hidden_states = () if output_hidden_states else None

        for decoder_layer in self.model.layers[:layer_idx+1]:
            if output_hidden_states:
                all_hidden_states += (hidden_states,)

            if self.model.gradient_checkpointing and self.training:
                layer_outputs = self.model._gradient_checkpointing_func(
                    decoder_layer.__call__,
                    hidden_states,
                    causal_mask,
                    position_ids,
                    past_key_values,
                    output_attentions,
                    use_cache,
                    cache_position,
                )
            else:
                layer_outputs = decoder_layer(
                    hidden_states,
                    attention_mask=causal_mask,
                    position_ids=position_ids,
                    past_key_value=past_key_values,
                    output_attentions=output_attentions,
                    use_cache=use_cache,
                    cache_position=cache_position,
                )

            hidden_states = layer_outputs[0]

        hidden_states = self.model.norm(hidden_states)

        return hidden_states


# Registry =>> Support LLaMa-2 Models (from HF Transformers)
# fmt: off
LLAMA2_MODELS = {
    # === Pure Meta LLaMa-2 (non-instruct/chat-tuned) Models ===
    "llama2-7b-pure": {
        "llm_family": "llama2", "llm_cls": MyLlamaForCausalLM, "hf_hub_path": "meta-llama/Llama-2-7b-hf"
    },

    "llama2-13b-pure": {
        "llm_family": "llama2", "llm_cls": MyLlamaForCausalLM, "hf_hub_path": "meta-llama/Llama-2-13b-hf"
    },

    # === Meta LLaMa-2 Chat Models ===
    "llama2-7b-chat": {
        "llm_family": "llama2", "llm_cls": MyLlamaForCausalLM, "hf_hub_path": "meta-llama/Llama-2-7b-chat-hf"
    },

    "llama2-13b-chat": {
        "llm_family": "llama2", "llm_cls": MyLlamaForCausalLM, "hf_hub_path": "meta-llama/Llama-2-13b-chat-hf"
    },

    # === Vicuna v1.5 Chat Models ===
    "vicuna-v15-7b": {
        "llm_family": "llama2", "llm_cls": MyLlamaForCausalLM, "hf_hub_path": "lmsys/vicuna-7b-v1.5"
    },

    "vicuna-v15-13b": {
        "llm_family": "llama2", "llm_cls": MyLlamaForCausalLM, "hf_hub_path": "lmsys/vicuna-13b-v1.5"
    },

}
# fmt: on


class LLaMa2LLMBackbone(HFCausalLLMBackbone):
    def __init__(
        self,
        llm_backbone_id: str,
        llm_max_length: int = 2048,
        hf_token: Optional[str] = None,
        inference_mode: bool = False,
        use_flash_attention_2: bool = True,
    ) -> None:
        super().__init__(
            llm_backbone_id,
            llm_max_length=llm_max_length,
            hf_token=hf_token,
            inference_mode=inference_mode,
            use_flash_attention_2=use_flash_attention_2,
            **LLAMA2_MODELS[llm_backbone_id],
        )

        # [Special Case] LLaMa-2 PAD Token Handling --> for clarity, we add an extra token (and resize)
        self.tokenizer.add_special_tokens({"pad_token": "<PAD>"})
        self.llm.config.pad_token_id = self.tokenizer.pad_token_id
        self.llm.resize_token_embeddings(len(self.tokenizer), pad_to_multiple_of=64)

    @property
    def prompt_builder_fn(self) -> Type[PromptBuilder]:
        if self.identifier.startswith("llama2-") and self.identifier.endswith("-pure"):
            return PurePromptBuilder

        elif self.identifier.startswith("llama2-") and self.identifier.endswith("-chat"):
            return LLaMa2ChatPromptBuilder

        elif self.identifier.startswith("vicuna"):
            return VicunaV15ChatPromptBuilder

        raise ValueError(f"No PromptBuilder defined for LLM Backbone `{self.identifier}`")

    @property
    def transformer_layer_cls(self) -> Type[nn.Module]:
        return LlamaDecoderLayer

    @property
    def half_precision_dtype(self) -> torch.dtype:
        """LLaMa-2 was trained in BF16; see https://huggingface.co/docs/transformers/main/model_doc/llama2."""
        return torch.bfloat16<|MERGE_RESOLUTION|>--- conflicted
+++ resolved
@@ -3,15 +3,9 @@
 
 Class definition for all LLMs derived from LlamaForCausalLM.
 """
-<<<<<<< HEAD
 from typing import Optional, Type, List, Tuple, Union
 from transformers.modeling_outputs import BaseModelOutputWithPast
-from transformers.cache_utils import Cache,StaticCache,DynamicCache
-=======
-
-from typing import Optional, Type
-
->>>>>>> 874c5bbf
+from transformers.cache_utils import StaticCache,DynamicCache
 import torch
 from torch import nn as nn
 from transformers import LlamaForCausalLM
