--- conflicted
+++ resolved
@@ -9,11 +9,7 @@
 
 from transformers import PreTrainedTokenizerBase
 
-<<<<<<< HEAD
-from prismatic.models.backbones.llm import LLaMa2LLMBackbone, LLMBackbone, LLaMa3LLMBackbone
-=======
-from prismatic.models.backbones.llm import LLaMa2LLMBackbone, LLMBackbone, MistralLLMBackbone, PhiLLMBackbone
->>>>>>> 874c5bbf
+from prismatic.models.backbones.llm import LLaMa2LLMBackbone, LLMBackbone, LLaMa3LLMBackbone, MistralLLMBackbone, PhiLLMBackbone
 from prismatic.models.backbones.vision import (
     CLIPViTBackbone,
     DinoCLIPViTBackbone,
@@ -34,17 +30,11 @@
 VISION_BACKBONES = {
     # === 224px Backbones ===
     "clip-vit-l": {"cls": CLIPViTBackbone, "kwargs": {"default_image_size": 224}},
-<<<<<<< HEAD
-    "siglip-vit-so400m": {"cls": SigLIPViTBackbone, "kwargs": {"default_image_size": 224}}, # patch 14
-    "dinov2-vit-l": {"cls": DinoV2ViTBackbone, "kwargs": {"default_image_size": 224}}, # patch 14
-    "in1k-vit-l": {"cls": IN1KViTBackbone, "kwargs": {"default_image_size": 224}}, # patch: 16
-    "deit3-huge":{"cls": DeitBackbone, "kwargs":{"default_image_size":224}},
-=======
     "siglip-vit-so400m": {"cls": SigLIPViTBackbone, "kwargs": {"default_image_size": 224}},
     "dinov2-vit-l": {"cls": DinoV2ViTBackbone, "kwargs": {"default_image_size": 224}},
     "in1k-vit-l": {"cls": IN1KViTBackbone, "kwargs": {"default_image_size": 224}},
+    "deit3-huge":{"cls": DeitBackbone, "kwargs":{"default_image_size":224}},
     "dinosiglip-vit-so-224px": {"cls": DinoSigLIPViTBackbone, "kwargs": {"default_image_size": 224}},
->>>>>>> 874c5bbf
 
     # === Assorted CLIP Backbones ===
     "clip-vit-b": {"cls": CLIPViTBackbone, "kwargs": {"default_image_size": 224}},
@@ -76,17 +66,15 @@
     "vicuna-v15-7b": {"cls": LLaMa2LLMBackbone, "kwargs": {}},
     "vicuna-v15-13b": {"cls": LLaMa2LLMBackbone, "kwargs": {}},
 
-<<<<<<< HEAD
     # === LlaMa-3 Pure Backbone ===
     "llama3-8b-pure": {"cls": LLaMa3LLMBackbone, "kwargs": {}},
-=======
+    
     # === Mistral v0.1 Backbones ===
     "mistral-v0.1-7b-pure": {"cls": MistralLLMBackbone, "kwargs": {}},
     "mistral-v0.1-7b-instruct": {"cls": MistralLLMBackbone, "kwargs": {}},
 
     # === Phi-2 Backbone ===
     "phi-2-3b": {"cls": PhiLLMBackbone, "kwargs": {}},
->>>>>>> 874c5bbf
 }
 
 # fmt: on
