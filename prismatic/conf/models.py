--- conflicted
+++ resolved
@@ -8,12 +8,7 @@
     - [Optional] Stage 1 (`align`) Optimization Hyperparameters
     - Stage 2 (`finetune`) Optimization Hyperparameters
 """
-<<<<<<< HEAD
 from dataclasses import dataclass,field
-=======
-
-from dataclasses import dataclass
->>>>>>> 874c5bbf
 from enum import Enum, unique
 from typing import Optional
 
@@ -528,6 +523,16 @@
     llm_backbone_id: str = "llama2-7b-pure"
     arch_specifier: str = "no-align+fused-gelu-mlp"
     finetune_epochs: int = 2
+    
+@dataclass
+class Prism_7B_DINOSigLIP_Llama3_224px(Exp_7B_One_Stage):
+    model_id: str = "prism-dinosiglip-llama3-224px+8b"
+    vision_backbone_id: str = "dinosiglip-vit-so-224px"
+    image_resize_strategy: str = "resize-naive"
+    llm_backbone_id: str = "llama3-8b-pure"
+    arch_specifier: str = "no-align+fused-gelu-mlp"
+    finetune_epochs: int = 2
+
 
 
 # === Define a Model Registry Enum for Reference & Validation ===
@@ -603,18 +608,16 @@
     PRISM_DINOSIGLIP_7B = Prism_7B_DINOSigLIP
     PRISM_DINOSIGLIP_13B = Prism_13B_DINOSigLIP
 
-<<<<<<< HEAD
     # === Llama3 == #
     PRISM_DINOSIGLIP_CONTROLLED_7B_LLAMA3 = Prism_7B_DINOSigLIP_Controlled_Llama3
     PRISM_DINOSIGLIP_7B_LLAMA3 = Prism_7B_DINOSigLIP_Llama3
 
     # === Move === #
     MOVE_7B_DINOSIGLIP_CONTROLLED = Move_7B_DINOSigLIP_Controlled
-=======
     # === Inference Optimized :: 224px Prism Models ===
     PRISM_DINOSIGLIP_224PX_CONTROLLED_7B = Prism_7B_DINOSigLIP_224px_Controlled
     PRISM_DINOSIGLIP_224PX_7B = Prism_7B_DINOSigLIP_224px
->>>>>>> 874c5bbf
+    PRISM_DINOSIGLIP_LLAMA3_224PX_8B = Prism_7B_DINOSigLIP_Llama3_224px
 
     @property
     def model_id(self) -> str:
