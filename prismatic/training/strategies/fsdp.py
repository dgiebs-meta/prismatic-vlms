"""
fsdp.py

Core class definition for a strategy implementing Torch native Fully Sharded Data Parallel Training (with support for
fine-grained control over wrapping policies and mixed precision per component).
"""

import math
import shutil
from collections import OrderedDict
from functools import partial
from pathlib import Path
from typing import Callable, Optional

import torch
import torch.distributed as dist
import torch.nn as nn
from torch.distributed.algorithms._checkpoint.checkpoint_wrapper import (
    CheckpointImpl,
    apply_activation_checkpointing,
    checkpoint_wrapper,
)
from torch.distributed.fsdp import (
    FullStateDictConfig,
    MixedPrecision,
    ShardingStrategy,
    StateDictType,
)
from torch.distributed.fsdp import FullyShardedDataParallel as FSDP
from torch.optim import AdamW
from transformers.optimization import get_cosine_schedule_with_warmup

from prismatic.models.vlms import PrismaticVLM
from prismatic.overwatch import initialize_overwatch
from prismatic.training.strategies.base_strategy import TrainingStrategy

# Initialize Overwatch =>> Wraps `logging.Logger`
overwatch = initialize_overwatch(__name__)


class FSDPStrategy(TrainingStrategy):
    def __init__(
        self,
        vlm: PrismaticVLM,
        device_id: int,
        epochs: int,
        max_steps: Optional[int],
        global_batch_size: int,
        per_device_batch_size: int,
        learning_rate: float,
        weight_decay: float,
        max_grad_norm: float,
        lr_scheduler_type: str,
        warmup_ratio: float,
        enable_gradient_checkpointing: bool = True,
        enable_mixed_precision_training: bool = True,
        reduce_in_full_precision: bool = False,
        mixed_precision_dtype: torch.dtype = torch.bfloat16,
        worker_init_fn: Optional[Callable[[int], None]] = None,
        sharding_strategy: str = "shard-grad-op",
        state_dict_type: StateDictType = StateDictType.FULL_STATE_DICT,
    ) -> None:
        super().__init__(
            vlm=vlm,
            device_id=device_id,
            epochs=epochs,
            max_steps=max_steps,
            global_batch_size=global_batch_size,
            per_device_batch_size=per_device_batch_size,
            learning_rate=learning_rate,
            weight_decay=weight_decay,
            max_grad_norm=max_grad_norm,
            lr_scheduler_type=lr_scheduler_type,
            warmup_ratio=warmup_ratio,
            enable_gradient_checkpointing=enable_gradient_checkpointing,
            enable_mixed_precision_training=enable_mixed_precision_training,
            reduce_in_full_precision=reduce_in_full_precision,
            mixed_precision_dtype=mixed_precision_dtype,
            worker_init_fn=worker_init_fn,
        )

        # FSDP-Specific Parameters
        if sharding_strategy == "shard-grad-op":
            self.fsdp_sharding_strategy = ShardingStrategy._HYBRID_SHARD_ZERO2
        elif sharding_strategy == "full-shard":
<<<<<<< HEAD
            self.fsdp_sharding_strategy = ShardingStrategy.FULL_SHARD
        elif sharding_strategy == 'fsdp-no-shard':
            self.fsdp_sharding_strategy = ShardingStrategy.NO_SHARD
=======
            self.fsdp_sharding_strategy = ShardingStrategy.HYBRID_SHARD
>>>>>>> 874c5bbf
        else:
            raise ValueError(f"FSDP Sharding Strategy {sharding_strategy} is not supported!")

        assert state_dict_type == StateDictType.FULL_STATE_DICT, "Sharded state saving is not yet implemented!"
        self.fsdp_state_dict_type = state_dict_type
        self.fsdp_save_policy = FullStateDictConfig(offload_to_cpu=True, rank0_only=True)

    def save_checkpoint(
        self,
        run_dir: Path,
        global_step: int,
        epoch: int,
        train_loss: Optional[float] = None,
        only_trainable: bool = True,
    ) -> None:
        """Save a checkpoint to the `run_dir` only containing the state_dicts for trainable parameters by default."""
        assert isinstance(self.vlm, FSDP), "FSDPStrategy.save_checkpoint assumes VLM is already wrapped in FSDP!"

        # Summon Full State Dictionary =>> Reconstitute from Shards
        with FSDP.state_dict_type(self.vlm, self.fsdp_state_dict_type, self.fsdp_save_policy):
            full_vlm_state_dict = self.vlm.state_dict()
            model_state_dicts = {
                mkey: OrderedDict() for mkey in (self.trainable_module_keys if only_trainable else self.all_module_keys)
            }

            # Iterate through `full_vlm_state_dict` and split `mkey.{full_dotted_path}` -> `mkey: {full_dotted_path}`
            for key, param in full_vlm_state_dict.items():
                for mkey in model_state_dicts:
                    if key.startswith(mprefix := f"{mkey}."):
                        model_state_dicts[mkey][key.removeprefix(mprefix)] = param

            # Save on rank zero *only*
            if overwatch.is_rank_zero():
                checkpoint_dir = run_dir / "checkpoints"
                if train_loss is None:
                    checkpoint_path = checkpoint_dir / f"step-{global_step:06d}-epoch-{epoch:02d}-loss=inf.pt"
                else:
                    checkpoint_path = (
                        checkpoint_dir / f"step-{global_step:06d}-epoch-{epoch:02d}-loss={train_loss:.4f}.pt"
                    )

                # Save Checkpoint & Copy Latest to `latest-checkpoint.pt`
                torch.save({"model": model_state_dicts}, checkpoint_path)
                shutil.copy(checkpoint_path, checkpoint_dir / "latest-checkpoint.pt")

    def run_setup(self, run_dir: Path, n_train_examples: int) -> None:
        # Iteratively Assemble FSDP Wrapping Policy by fetching the wrapping policies for each backbone/constituent
        vlm_fsdp_wrapping_policy = self.vlm.get_fsdp_wrapping_policy()

        # Assemble the Default FSDP Mixed Precision Policy
        if self.enable_mixed_precision_training and self.mixed_precision_dtype == torch.bfloat16:
            # MixedPrecision `param_dtype` specifies *compute* dtype (for forward/backward only)
            #   => Reference: https://pytorch.org/docs/stable/fsdp.html#torch.distributed.fsdp.MixedPrecision
            reduce_buffer_dtype = torch.bfloat16 if not self.reduce_in_full_precision else torch.float32
            fsdp_precision_policy = MixedPrecision(
                param_dtype=torch.bfloat16, reduce_dtype=reduce_buffer_dtype, buffer_dtype=reduce_buffer_dtype
            )

            # When running FSDP with a frozen vision backbone --> move to half precision!
            overwatch.info("Casting Vision Backbone to *Half Precision* via `.to(dtype=...)`")
            if isinstance(self.vlm.vision_backbone,torch.nn.ModuleList):
                for backbone in self.vlm.vision_backbone:
                    backbone.to(dtype=backbone.half_precision_dtype)
            else:
                self.vlm.vision_backbone.to(dtype=self.vlm.vision_backbone.half_precision_dtype)

        else:
            # If we're not using mixed precision, everything is in default full precision!
            fsdp_precision_policy = MixedPrecision(
                param_dtype=torch.float32, reduce_dtype=torch.float32, buffer_dtype=torch.float32
            )

        # <FSDP> => note that FSDP will automatically take care of device placement (similar to `autocast`)
        self.vlm = FSDP(
            self.vlm,
            auto_wrap_policy=vlm_fsdp_wrapping_policy,
            mixed_precision=fsdp_precision_policy,
            sharding_strategy=self.fsdp_sharding_strategy,
            device_id=torch.cuda.current_device(),
            limit_all_gathers=True,
            use_orig_params=True,
        )

        # Gradient Checkpoint Setup
        if self.enable_gradient_checkpointing:
            # For Gradient Checkpointing under FSDP --> we make the same assumption as in the DDP/other strategies; the
            #   bulk of activation memory is taken up by the LLM activations. However, unlike other strategies, we
            #   cannot rely on the HF Transformers default `gradient_checkpointing_enable()` --> FSDP breaks semantics!
            #
            # Instead, we need to write our own *NO-REENTRANT* wrapper, and apply it to the LLM's Transformer Layer.
            non_reentrant_wrapper = partial(checkpoint_wrapper, checkpoint_impl=CheckpointImpl.NO_REENTRANT)

            def check_fn(submodule: nn.Module) -> bool:
                return isinstance(submodule, self.llm_transformer_layer_cls)

            # Note that the terms "activation checkpointing" and "gradient checkpointing" are synonymous!
            apply_activation_checkpointing(self.vlm, checkpoint_wrapper_fn=non_reentrant_wrapper, check_fn=check_fn)

        # Barrier =>> Sharding takes a minute?
        dist.barrier()

        # Create Optimizer and LR Scheduler =>> note that most of the LR Schedulers we use require `max_steps/epochs`
        #   => Optimizer should only operate on parameters that are *unfrozen* / trainable!
        if self.lr_scheduler_type == "linear-warmup+cosine-decay":
            n_train_examples = math.ceil(n_train_examples / self.global_batch_size) * self.global_batch_size
            if self.max_steps is None:
                num_training_steps = (n_train_examples * self.epochs) // self.global_batch_size
            else:
                num_training_steps = self.max_steps

            # Set warmup steps (floor) based on `warmup_ratio` (should be 0.03 - 0.05)
            num_warmup_steps = int(num_training_steps * self.warmup_ratio)

            # Default AdamW w/ specified LR & Linear Warmup / Cosine Decay & Weight Decay
            #   => Create Parameter Groups --> bias terms, normalization layer parameters shouldn't be decayed!
            decay, no_decay = [], []
            for name, param in self.vlm.named_parameters():
                if not param.requires_grad:
                    continue

                # Check on any parameters with fewer than 2 dimensions or with "bias" in the name
                if param.ndim <= 1 or name.endswith(".bias"):
                    no_decay.append(param)
                else:
                    decay.append(param)

            # Build Parameter Groups
            groups = [{"params": decay, "weight_decay": self.weight_decay}, {"params": no_decay, "weight_decay": 0.0}]

            # Create Optimizer & LR Scheduler
            self.optimizer = AdamW(groups, lr=self.learning_rate)
            self.lr_scheduler = get_cosine_schedule_with_warmup(self.optimizer, num_warmup_steps, num_training_steps)
            for param_group in self.optimizer.param_groups:
                param_group["lr"] = 0.0

        else:
            raise ValueError(f"Learning Rate Schedule with type `{self.lr_scheduler_type}` is not supported!")

        # Finalize Setup =>> Log!
        overwatch.info(
            "FSDP Full-Shard Strategy =>> Finalized Training Setup:\n"
            f"         |-> Global (Effective) Batch Size = {self.global_batch_size}\n"
            f"         |-> Per-Device Batch Size = {self.per_device_batch_size}\n"
            f"         |-> Distributed World Size = {overwatch.world_size()}\n"
            f"         |-> Gradient Accumulation Steps = {self.grad_accumulation_steps}\n\n"
            f"         |-> LLM Backbone FSDP Gradient Checkpointing = {self.enable_gradient_checkpointing}\n"
            f"         |-> Use FSDP Mixed Precision = {self.enable_mixed_precision_training}\n"
            f"                 |-> Parameter Precision = {fsdp_precision_policy.param_dtype}\n"
            f"                 |-> Reduction Precision = {fsdp_precision_policy.reduce_dtype}\n"
            f"                 |-> Buffer Precision = {fsdp_precision_policy.buffer_dtype}\n\n"
            f"         |-> Default AdamW LR = {self.learning_rate}\n"
            f"         |-> AdamW Weight Decay = {self.weight_decay}\n"
            f"         |-> LR Scheduler Type = {self.lr_scheduler_type}\n"
            f"         |-> LR Scheduler Warmup Steps (Ratio) = {num_warmup_steps} ({self.warmup_ratio})\n"
            f"         |-> Dataset Size = {n_train_examples} Examples\n"
            f"         |-> Max Steps = {num_training_steps}\n"
        )

    def clip_grad_norm(self) -> None:
        # Note =>> FSDP uses a custom `clip_grad_norm_` function; requires *uniform grad dtype*
        self.vlm.clip_grad_norm_(max_norm=self.max_grad_norm)<|MERGE_RESOLUTION|>--- conflicted
+++ resolved
@@ -83,13 +83,9 @@
         if sharding_strategy == "shard-grad-op":
             self.fsdp_sharding_strategy = ShardingStrategy._HYBRID_SHARD_ZERO2
         elif sharding_strategy == "full-shard":
-<<<<<<< HEAD
             self.fsdp_sharding_strategy = ShardingStrategy.FULL_SHARD
         elif sharding_strategy == 'fsdp-no-shard':
             self.fsdp_sharding_strategy = ShardingStrategy.NO_SHARD
-=======
-            self.fsdp_sharding_strategy = ShardingStrategy.HYBRID_SHARD
->>>>>>> 874c5bbf
         else:
             raise ValueError(f"FSDP Sharding Strategy {sharding_strategy} is not supported!")
 
